--- conflicted
+++ resolved
@@ -21,7 +21,7 @@
 *.egg
 MANIFEST
 
-# PyTorch
+# PyTorch / models
 *.pth
 *.pt
 *.pkl
@@ -38,20 +38,20 @@
 generated_instances/
 
 # Logs and outputs
+*.log
+logs/
+runs/
 outputs/
-runs/
-experiments/*/
-!experiments/.gitkeep
-*.log
+.hydra/
+wandb/
+tensorboard/
+logs/tensorboard/
 
-# Jupyter Notebook
-.ipynb_checkpoints
+# Results and plots (artifacts)
+results/
+plots/
 
-# IPython
-profile_default/
-ipython_config.py
-
-# Environment variables
+# Virtual environments
 .env
 .venv
 env/
@@ -59,8 +59,9 @@
 ENV/
 env.bak/
 venv.bak/
+gpu_env/
 
-# IDE
+# IDE/editor
 .vscode/
 .idea/
 *.swp
@@ -80,36 +81,12 @@
 .coverage
 .pytest_cache/
 .tox/
-.coverage
 htmlcov/
 
 # MyPy
 .mypy_cache/
 .dmypy.json
 dmypy.json
-
-# Hydra
-outputs/
-.hydra/
-
-# Weights & Biases
-wandb/
-
-# TensorBoard
-runs/
-logs/tensorboard/
-tensorboard/
-
-# Model checkpoints
-checkpoints/
-saved_models/
-trained_models/
-
-# Temporary files
-*.tmp
-*.temp
-tmp/
-temp/
 
 # Documentation builds
 docs/_build/
@@ -119,22 +96,8 @@
 configs/local/
 configs/private/
 
-# Research artifacts
+# Research artifacts (optional large outputs)
 research/logs/
 research/runs/
 research/**/tensorboard/
-# Optional: ignore large experimental results (keep curated results under results/)
-# research/results/**
-
-<<<<<<< HEAD
-# Keep curated artifacts in results/small even though *.csv and *.pt are ignored globally
-!results/small/
-!results/small/*.csv
-!results/small/*.pt
-!results/small/**/*.csv
-!results/small/**/*.pt
-=======
-# Output directories
-csv/*.csv
-logs/*.log
->>>>>>> e64625d6
+# research/results/**