<<<<<<< HEAD
# Dynamic Graph Transformer for CVRP - CPU Training Branch

This branch contains a minimal setup for training and evaluating CVRP models on CPU, with recent improvements to validation methodology and multi-model training support.

## Available Models

1. **GAT+RL** - Legacy Graph Attention Network with Reinforcement Learning
2. **GT+RL** - Advanced Graph Transformer with Reinforcement Learning  
3. **DGT+RL** - Dynamic Graph Transformer with Reinforcement Learning
4. **GT-Greedy** - Graph Transformer with Greedy decoding (baseline)

## Recent Improvements (August 2024)
=======
# CVRP Solver Benchmark Suite

A comprehensive benchmarking suite for Capacitated Vehicle Routing Problem (CVRP) solvers, featuring both CPU and GPU implementations with unified instance generation.
>>>>>>> e64625d6

### 1. Fixed Validation Strategy
- **Problem**: Validation was using different policy than training (fixed temp=0.1, greedy=True)
- **Solution**: Now uses same temperature and sampling strategy as training
- **Impact**: Reduced training-validation gap from 2-15% to <2%
- **Details**: See `VALIDATION_FIX_DOCUMENTATION.md`

<<<<<<< HEAD
### 2. Multi-Model Training Support
- **New Feature**: Added `--all` option to train all models sequentially
- **Benefit**: Train complete model suite with single command

## Quick Start

### Setup Environment
```bash
# Create virtual environment
./setup_venv.sh

# Activate environment
source ./activate_env.sh
```

### Training

#### Train a Single Model
```bash
python3 run_training.py --model DGT+RL --config configs/small.yaml
```

#### Train All Models (NEW)
```bash
python3 run_training.py --all --config configs/small.yaml
```

#### Force Retrain Existing Models
```bash
python3 run_training.py --all --force-retrain --config configs/small.yaml
```

### Available Configurations
- `configs/tiny.yaml` - 7 customers, very quick experiments
- `configs/small.yaml` - 10 customers, quick training
- `configs/medium.yaml` - 50 customers, moderate training  
- `configs/production.yaml` - 100 customers, full training

### Command Line Options

```bash
python3 run_training.py --help

Options:
  --config CONFIG       Path to configuration file
  --model {GAT+RL,GT+RL,DGT+RL,GT-Greedy}
                       Model to train (default: GT+RL)
  --all                Train all available models sequentially (NEW)
  --force-retrain      Force retraining even if saved model exists
  --output-dir OUTPUT_DIR
                       Override output directory from config
```

## Validation Methodology

The validation now follows best practices from RL literature:

1. **Temperature Matching**: Validation uses the same temperature as current training epoch
2. **Stochastic Sampling**: Validation samples from distribution (greedy=False) like training
3. **Seed Management**: Validation seeds have 1M offset to ensure no overlap with training data

This ensures we "validate what we train" - testing the same stochastic policy being learned.

## Project Structure

```
.
├── configs/                    # Training configurations
├── results/                    # Training outputs
│   └── {config_name}/
│       ├── csv/               # Training history CSVs
│       ├── plots/             # Visualization plots
│       └── pytorch/           # Saved model checkpoints
├── src/
│   ├── data/                  # Data generation
│   ├── models/                # Model implementations
│   ├── training/              # Training logic (includes validation fixes)
│   ├── eval/                  # Evaluation utilities
│   └── utils/                 # Helper utilities
├── run_training.py            # Main training script (supports --all)
├── analyze_validation_strategies.py  # Validation analysis tool
└── make_comparative_plot.py   # Plotting script
```

## Model Performance (Small Config - 10 customers)

| Model | Parameters | Training Time | Best Val Cost |
|-------|------------|---------------|---------------|
| GAT+RL | ~380K | ~60s | 0.47-0.48 |
| GT+RL | ~420K | ~70s | 0.46-0.47 |
| DGT+RL | ~520K | ~90s | 0.46-0.47 |
| GT-Greedy | ~420K | N/A | 0.49-0.50 |

*Note: Performance varies based on random seed and specific problem instances*

## Analyzing Results

### Generate Comparative Plots
After training, generate comparison plots:
```bash
python3 make_comparative_plot.py --config configs/small.yaml
```

Note on required analysis artifact

make_comparative_plot.py loads a consolidated analysis file from your working directory:
- results/<scale>/analysis/enhanced_comparative_study.pt (preferred), or
- results/<scale>/analysis/comparative_study_complete.pt (legacy)

This file is a small Torch checkpoint containing:
- results: per-model histories (train_costs, val_costs, final_val_cost, etc.)
- training_times: per-model training time in seconds
- config: the configuration dict used for training (to infer problem size, etc.)

Which script produces it?

Historically this was created by a comparative study runner (run_comparative_study.py), referenced in src/models/__init__.py and src/training/__init__.py. That runner is not present in this CPU branch. Instead, you can generate the artifact from the saved model checkpoints that run_training.py writes under results/<scale>/pytorch/.

Generate the analysis artifact from existing checkpoints

1) Train models (single or all):
```bash
# Train all models with the selected config
python run_training.py --all --config configs/small.yaml
```

2) Build enhanced_comparative_study.pt from saved models (new script):
```bash
python3 build_analysis_artifact.py --config configs/small.yaml
```

Advanced (optional): one-liner alternative if you prefer inline:
```bash
python3 - <<'PY'
import os
from pathlib import Path
import torch

scale = 'small'  # change to medium/production as needed
base_dir = Path(f'results/{scale}')
pytorch_dir = base_dir/'pytorch'
analysis_dir = base_dir/'analysis'
analysis_dir.mkdir(parents=True, exist_ok=True)

results = {}
training_times = {}
config = None

for f in sorted(pytorch_dir.glob('model_*.pt')):
    m = torch.load(f, map_location='cpu', weights_only=False)
    name = m.get('model_name') or f.stem.replace('model_','').replace('_',' ').replace('plus','+')
    # Minimal structure expected by the plotter
    results[name] = {'history': m['history']}
    training_times[name] = m.get('training_time', 0.0)
    if config is None:
        config = m.get('config', {})

out_path = analysis_dir/'enhanced_comparative_study.pt'
torch.save({'results': results, 'training_times': training_times, 'config': config}, out_path)
print('Wrote', out_path)
PY
```

3) Generate plots:
```bash
python3 make_comparative_plot.py --config configs/small.yaml
```

The plotter will also read per-epoch series (loss/cost) directly from results/<scale>/csv/history_*.csv to enrich the figures.

### Analyze Validation Strategies
Compare different validation approaches:
```bash
python3 analyze_validation_strategies.py
```

## Key Files

- `run_training.py` - Main training script with multi-model support
- `src/training/advanced_trainer.py` - Contains improved validation logic
- `VALIDATION_FIX_DOCUMENTATION.md` - Detailed explanation of validation improvements
- `configs/*.yaml` - Configuration files for different problem sizes

## Requirements

See `requirements.txt` for full dependencies. Main requirements:
- PyTorch (CPU version)
- NumPy
- Pandas
- Matplotlib
- Seaborn
- PyYAML
- tqdm

## Citation

Based on approaches from:
- Kool et al. (2019) "Attention, Learn to Solve Routing Problems!"
- Graph Transformer architectures for combinatorial optimization
=======
```bash
# Setup environment
./activate_env.sh              # CPU benchmarks
./activate_gpu_env.sh          # GPU benchmarks (requires NVIDIA GPU + CUDA)

# Quick test (original benchmark)
python3 benchmark_exact_cpu.py --n-start 5 --n-end 5 --instances-min 3 --instances-max 3

# Quick test (modified benchmark)
python3 benchmark_exact_cpu_modified.py --N 5 6 7 8 --instances 10 --quick
```

## 📊 Benchmarking

### CPU Benchmark (Original)

```bash
# Standard benchmark
python3 benchmark_exact_cpu.py --n-start 5 --n-end 15 --instances-min 20 --instances-max 20

# Key options
--timeout 120              # Timeout per solver per N (default: 60s)
--output results/csv/out.csv  # Output file
--debug                    # Enable debug output
```

### CPU Benchmark (Modified)

The modified benchmark provides optimized solver configurations:
- **exact_dp**: Runs only for N ≤ 8 (exact dynamic programming)
- **ortools_greedy**: Exact mode for N ≤ 8, heuristic mode for N > 8
- **ortools_gls**: Always runs with 2s timeout (Guided Local Search)

```bash
# Full benchmark with default N values
python3 benchmark_exact_cpu_modified.py

# Custom N values
python3 benchmark_exact_cpu_modified.py --N 5 6 7 8 9 10 12 15 18 20 --instances 10

# Quick test mode (3 instances per N)
python3 benchmark_exact_cpu_modified.py --N 5 10 15 --quick
```

### GPU Benchmark

```bash
# Standard benchmark  
python3 benchmark_exact_gpu.py --n-start 5 --n-end 15 --instances 50

# Key options
--timeout 300              # Solver timeout (default: 120s)
--output results/csv/out.csv  # Output file
```

**Requirements:** NVIDIA GPU with CUDA + CuPy (`pip install cupy-cuda12x`)

## 📈 Visualization

```bash
# Plot CPU results (handles both original and modified CSV formats)
python3 plot_cpu_benchmark.py --csv results/csv/benchmark_modified_*.csv --output plots/cpu_benchmark.png

# Plot GPU results  
python3 plot_gpu_benchmark.py results/csv/gpu_benchmark.csv --output plots

# Compare CPU vs GPU
python3 plot_cpu_gpu_comparison.py \
    results/csv/cpu_benchmark.csv \
    results/csv/gpu_benchmark.csv \
    --output plots/comparison
```

The `plot_cpu_benchmark.py` script now:
- Automatically handles both CSV formats (original with 'n_customers' and modified with 'n')
- Shows visual break between exact and heuristic modes for OR-Tools Greedy (at N=8/9)
- Displays separate statistics for exact vs heuristic performance

## 🔧 Configuration

Fixed parameters in `config.json`:
- Vehicle capacity: 30
- Customer demand: [1, 10] 
- Coordinates: [0, 100] → normalized to [0, 1]

## 📁 Project Structure

```
├── benchmark_exact_cpu.py           # Original CPU benchmark
├── benchmark_exact_cpu_modified.py  # Modified CPU benchmark with optimized configs
├── benchmark_exact_gpu.py           # GPU benchmark
├── plot_cpu_benchmark.py            # CPU results visualization (handles both formats)
├── plot_*.py                        # Other visualization scripts
├── config.json                      # Fixed parameters
├── solvers/                         # Solver implementations
│   ├── exact/
│   │   ├── exact_dp.py            # Dynamic programming (N≤8)
│   │   └── ortools_greedy.py      # OR-Tools with exact/heuristic modes
│   ├── exact_milp.py               # Exact MILP solver
│   ├── exact_ortools_vrp.py        # OR-Tools metaheuristic
│   ├── ortools_gls.py              # OR-Tools Guided Local Search
│   └── heuristic_or.py             # OR-Tools heuristic
└── results/
    ├── csv/                        # Benchmark results
    ├── plots/                      # Visualizations
    └── logs/                       # Execution logs & MATLAB format
```

## 🔬 Complete Workflow Example

```bash
# 1. Run modified CPU benchmark for comprehensive testing
python3 benchmark_exact_cpu_modified.py --N 5 6 7 8 9 10 12 15 18 20 --instances 10

# 2. Visualize results with mode transitions
python3 plot_cpu_benchmark.py --csv results/csv/benchmark_modified_*.csv --output plots/cpu_benchmark.png

# 3. Run GPU benchmark for comparison
python3 benchmark_exact_gpu.py --n-start 5 --n-end 20 --instances 10

# 4. Compare CPU vs GPU performance
python3 plot_cpu_gpu_comparison.py \
    results/csv/benchmark_modified_*.csv \
    results/csv/gpu_benchmark.csv
```

## 📊 Output Formats

### Modified Benchmark CSV Format
```csv
n_customers,instance_id,seed,solver,cost,cpc,time,timeout,failed
5,1,5000,exact_dp,2.7756,0.5551,0.0248,False,False
5,1,5000,ortools_greedy,2.7756,0.5551,0.0147,False,False
5,1,5000,ortools_gls,2.7756,0.5551,2.0031,False,False
```

### Original Benchmark CSV Format
```csv
n_customers,solver,instance_id,status,time,cpc
5,exact_milp,n5_s5242,success,0.0224,0.3741
5,exact_ortools_vrp,n5_s5242,success,0.0187,0.3741
```

### MATLAB Log (CPU only)
First 5 instances per N are logged in MATLAB format:
```matlab
N=5, Instance 1:
problem_matrix = [0.50 0.65 0.41 0.19 0.24;
                  0.50 0.66 0.15 0.80 0.81;
                  0 2 8 3 3];
Exact (MILP)              0.3741 [0, 1, 4, 3, 5, 2, 0]
Metaheuristic (OR-Tools)  0.3741 [0, 1, 4, 3, 5, 2, 0]
```

## 📈 Metrics

- **CPC (Cost Per Customer):** Primary quality metric = Total Cost / N
- **Solvers:**
  - Exact DP: Guaranteed optimal (N≤8 only)
  - OR-Tools Greedy: Exact for N≤8, fast heuristic for N>8
  - OR-Tools GLS: High-quality solutions with 2s time limit
  - Exact MILP: Guaranteed optimal (original benchmark)
  - Metaheuristic (OR-Tools): Near-optimal (original benchmark)

## 🐛 Debugging

```bash
# Debug mode for original benchmark
python3 benchmark_exact_cpu.py --n-start 5 --n-end 5 \
    --instances-min 1 --instances-max 1 --debug

# Quick test for modified benchmark
python3 benchmark_exact_cpu_modified.py --N 5 6 7 --quick

# GPU debug mode
python3 benchmark_exact_gpu.py --n-start 5 --n-end 5 \
    --instances 1 --debug
```

## ⚙️ Advanced Options

### Modified CPU Benchmark Options
| Option | Default | Description |
|--------|---------|-------------|
| `--N`, `--n-values` | [5,6,7,8,9,10,12,15,18,20] | Problem sizes to test |
| `--instances` | 10 | Instances per N |
| `--quick` | False | Quick mode (3 instances) |

### Original CPU Benchmark Options
| Option | Default | Description |
|--------|---------|-------------|
| `--n-start` | 5 | Starting problem size |
| `--n-end` | 15 | Ending problem size |
| `--instances-min` | 5 | Min instances per N |
| `--instances-max` | 20 | Max instances per N |
| `--timeout` | 60 | Timeout per solver per N (seconds) |
| `--output` | results/csv/cpu_benchmark.csv | Output file |
| `--log` | results/logs/benchmark_cpu.log | Log file |

### GPU Benchmark Options
| Option | Default | Description |
|--------|---------|-------------|
| `--n-start` | 5 | Starting problem size |
| `--n-end` | 20 | Ending problem size |
| `--instances` | 100 | Instances per size |
| `--timeout` | 120 | Solver timeout (seconds) |
| `--output` | results/csv/gpu_benchmark.csv | Output file |

## 📝 Notes

- **Instance Generation:** Identical seeds ensure fair CPU/GPU comparison
- **Route Format:** All routes include depot (0) at start/end
- **Solver Transitions:** OR-Tools Greedy switches from exact to heuristic at N>8
- **Visualization:** plot_cpu_benchmark.py shows visual break at N=8/9 transition
- **Auto-disable:** Original CPU benchmark disables consistently failing solvers
- **Incremental Save:** Results saved after each problem size
- **MATLAB Logs:** Auto-generated for first 5 instances per N (CPU only)
>>>>>>> e64625d6

## License

<<<<<<< HEAD
Research code for academic purposes.
=======
For development scripts and additional documentation, see the `misc/` directory.
>>>>>>> e64625d6
<|MERGE_RESOLUTION|>--- conflicted
+++ resolved
@@ -1,452 +1,72 @@
-<<<<<<< HEAD
-# Dynamic Graph Transformer for CVRP - CPU Training Branch
+# Dynamic Graph Transformer + Exact Benchmark Suite (Unified)
 
-This branch contains a minimal setup for training and evaluating CVRP models on CPU, with recent improvements to validation methodology and multi-model training support.
+This repository unifies CPU training and CPU/GPU exact benchmarking under a single, consistent problem specification and shared code.
 
-## Available Models
-
-1. **GAT+RL** - Legacy Graph Attention Network with Reinforcement Learning
-2. **GT+RL** - Advanced Graph Transformer with Reinforcement Learning  
-3. **DGT+RL** - Dynamic Graph Transformer with Reinforcement Learning
-4. **GT-Greedy** - Graph Transformer with Greedy decoding (baseline)
-
-## Recent Improvements (August 2024)
-=======
-# CVRP Solver Benchmark Suite
-
-A comprehensive benchmarking suite for Capacitated Vehicle Routing Problem (CVRP) solvers, featuring both CPU and GPU implementations with unified instance generation.
->>>>>>> e64625d6
-
-### 1. Fixed Validation Strategy
-- **Problem**: Validation was using different policy than training (fixed temp=0.1, greedy=True)
-- **Solution**: Now uses same temperature and sampling strategy as training
-- **Impact**: Reduced training-validation gap from 2-15% to <2%
-- **Details**: See `VALIDATION_FIX_DOCUMENTATION.md`
-
-<<<<<<< HEAD
-### 2. Multi-Model Training Support
-- **New Feature**: Added `--all` option to train all models sequentially
-- **Benefit**: Train complete model suite with single command
-
-## Quick Start
-
-### Setup Environment
-```bash
-# Create virtual environment
-./setup_venv.sh
-
-# Activate environment
-source ./activate_env.sh
-```
-
-### Training
-
-#### Train a Single Model
-```bash
-python3 run_training.py --model DGT+RL --config configs/small.yaml
-```
-
-#### Train All Models (NEW)
-```bash
-python3 run_training.py --all --config configs/small.yaml
-```
-
-#### Force Retrain Existing Models
-```bash
-python3 run_training.py --all --force-retrain --config configs/small.yaml
-```
-
-### Available Configurations
-- `configs/tiny.yaml` - 7 customers, very quick experiments
-- `configs/small.yaml` - 10 customers, quick training
-- `configs/medium.yaml` - 50 customers, moderate training  
-- `configs/production.yaml` - 100 customers, full training
-
-### Command Line Options
-
-```bash
-python3 run_training.py --help
-
-Options:
-  --config CONFIG       Path to configuration file
-  --model {GAT+RL,GT+RL,DGT+RL,GT-Greedy}
-                       Model to train (default: GT+RL)
-  --all                Train all available models sequentially (NEW)
-  --force-retrain      Force retraining even if saved model exists
-  --output-dir OUTPUT_DIR
-                       Override output directory from config
-```
-
-## Validation Methodology
-
-The validation now follows best practices from RL literature:
-
-1. **Temperature Matching**: Validation uses the same temperature as current training epoch
-2. **Stochastic Sampling**: Validation samples from distribution (greedy=False) like training
-3. **Seed Management**: Validation seeds have 1M offset to ensure no overlap with training data
-
-This ensures we "validate what we train" - testing the same stochastic policy being learned.
+Key goals:
+- One strict and unique CVRP instance generator used everywhere (training and benchmarks)
+- Clear separation of concerns between training and benchmarking
+- Only four models remain for training: GT-Greedy, GAT+RL, GT+RL, DGT+RL
 
 ## Project Structure
 
 ```
 .
-├── configs/                    # Training configurations
-├── results/                    # Training outputs
-│   └── {config_name}/
-│       ├── csv/               # Training history CSVs
-│       ├── plots/             # Visualization plots
-│       └── pytorch/           # Saved model checkpoints
+├── configs/                 # YAML configs (single source of truth)
+│   ├── default.yaml
+│   ├── tiny.yaml
+│   ├── small.yaml
+│   ├── medium.yaml
+│   └── production.yaml
 ├── src/
-│   ├── data/                  # Data generation
-│   ├── models/                # Model implementations
-│   ├── training/              # Training logic (includes validation fixes)
-│   ├── eval/                  # Evaluation utilities
-│   └── utils/                 # Helper utilities
-├── run_training.py            # Main training script (supports --all)
-├── analyze_validation_strategies.py  # Validation analysis tool
-└── make_comparative_plot.py   # Plotting script
+│   ├── generator/           # Canonical instance generator (used by all components)
+│   │   └── generator.py
+│   ├── models/              # Model implementations (only 4 kept)
+│   ├── training/
+│   ├── eval/
+│   └── utils/
+├── benchmark_cpu/           # CPU exact/heuristic benchmarks (uses src/generator)
+├── benchmark_gpu/           # GPU exact benchmarks (uses src/generator)
+├── run_training.py          # Train models (supports --all)
+└── README.md
 ```
 
-## Model Performance (Small Config - 10 customers)
+## Strict Problem Specification (single source of truth)
+- Coordinates: integer grid [0, coord_range] normalized to [0,1]
+- Demands: uniform integer in [demand_range.min, demand_range.max]
+- Capacity: integer vehicle_capacity
+- No augmentation in training/benchmarking by default
+- Seed discipline: training/validation seeds do not overlap; benchmarks accept explicit seed(s)
 
-| Model | Parameters | Training Time | Best Val Cost |
-|-------|------------|---------------|---------------|
-| GAT+RL | ~380K | ~60s | 0.47-0.48 |
-| GT+RL | ~420K | ~70s | 0.46-0.47 |
-| DGT+RL | ~520K | ~90s | 0.46-0.47 |
-| GT-Greedy | ~420K | N/A | 0.49-0.50 |
+These rules are implemented in src/generator/generator.py and read entirely from configs/*.yaml via src/utils/config.py.
 
-*Note: Performance varies based on random seed and specific problem instances*
+## Training (CPU)
+Supported models only: GAT+RL, GT+RL, DGT+RL, GT-Greedy
 
-## Analyzing Results
-
-### Generate Comparative Plots
-After training, generate comparison plots:
+Examples:
 ```bash
-python3 make_comparative_plot.py --config configs/small.yaml
+python3 run_training.py --model GT+RL --config configs/small.yaml
+python3 run_training.py --all --config configs/tiny.yaml
 ```
 
-Note on required analysis artifact
+## Benchmarks
+Benchmarks reuse the same generator and configs.
 
-make_comparative_plot.py loads a consolidated analysis file from your working directory:
-- results/<scale>/analysis/enhanced_comparative_study.pt (preferred), or
-- results/<scale>/analysis/comparative_study_complete.pt (legacy)
+- CPU: benchmark_cpu/
+- GPU: benchmark_gpu/
 
-This file is a small Torch checkpoint containing:
-- results: per-model histories (train_costs, val_costs, final_val_cost, etc.)
-- training_times: per-model training time in seconds
-- config: the configuration dict used for training (to infer problem size, etc.)
+Examples:
+```bash
+# CPU exact/heuristics
+python3 benchmark_cpu/run_exact.py --config configs/small.yaml --seed 42
 
-Which script produces it?
-
-Historically this was created by a comparative study runner (run_comparative_study.py), referenced in src/models/__init__.py and src/training/__init__.py. That runner is not present in this CPU branch. Instead, you can generate the artifact from the saved model checkpoints that run_training.py writes under results/<scale>/pytorch/.
-
-Generate the analysis artifact from existing checkpoints
-
-1) Train models (single or all):
-```bash
-# Train all models with the selected config
-python run_training.py --all --config configs/small.yaml
+# GPU exact
+python3 benchmark_gpu/run_exact.py --config configs/small.yaml --seed 42
 ```
 
-2) Build enhanced_comparative_study.pt from saved models (new script):
-```bash
-python3 build_analysis_artifact.py --config configs/small.yaml
-```
-
-Advanced (optional): one-liner alternative if you prefer inline:
-```bash
-python3 - <<'PY'
-import os
-from pathlib import Path
-import torch
-
-scale = 'small'  # change to medium/production as needed
-base_dir = Path(f'results/{scale}')
-pytorch_dir = base_dir/'pytorch'
-analysis_dir = base_dir/'analysis'
-analysis_dir.mkdir(parents=True, exist_ok=True)
-
-results = {}
-training_times = {}
-config = None
-
-for f in sorted(pytorch_dir.glob('model_*.pt')):
-    m = torch.load(f, map_location='cpu', weights_only=False)
-    name = m.get('model_name') or f.stem.replace('model_','').replace('_',' ').replace('plus','+')
-    # Minimal structure expected by the plotter
-    results[name] = {'history': m['history']}
-    training_times[name] = m.get('training_time', 0.0)
-    if config is None:
-        config = m.get('config', {})
-
-out_path = analysis_dir/'enhanced_comparative_study.pt'
-torch.save({'results': results, 'training_times': training_times, 'config': config}, out_path)
-print('Wrote', out_path)
-PY
-```
-
-3) Generate plots:
-```bash
-python3 make_comparative_plot.py --config configs/small.yaml
-```
-
-The plotter will also read per-epoch series (loss/cost) directly from results/<scale>/csv/history_*.csv to enrich the figures.
-
-### Analyze Validation Strategies
-Compare different validation approaches:
-```bash
-python3 analyze_validation_strategies.py
-```
-
-## Key Files
-
-- `run_training.py` - Main training script with multi-model support
-- `src/training/advanced_trainer.py` - Contains improved validation logic
-- `VALIDATION_FIX_DOCUMENTATION.md` - Detailed explanation of validation improvements
-- `configs/*.yaml` - Configuration files for different problem sizes
-
-## Requirements
-
-See `requirements.txt` for full dependencies. Main requirements:
-- PyTorch (CPU version)
-- NumPy
-- Pandas
-- Matplotlib
-- Seaborn
-- PyYAML
-- tqdm
-
-## Citation
-
-Based on approaches from:
-- Kool et al. (2019) "Attention, Learn to Solve Routing Problems!"
-- Graph Transformer architectures for combinatorial optimization
-=======
-```bash
-# Setup environment
-./activate_env.sh              # CPU benchmarks
-./activate_gpu_env.sh          # GPU benchmarks (requires NVIDIA GPU + CUDA)
-
-# Quick test (original benchmark)
-python3 benchmark_exact_cpu.py --n-start 5 --n-end 5 --instances-min 3 --instances-max 3
-
-# Quick test (modified benchmark)
-python3 benchmark_exact_cpu_modified.py --N 5 6 7 8 --instances 10 --quick
-```
-
-## 📊 Benchmarking
-
-### CPU Benchmark (Original)
-
-```bash
-# Standard benchmark
-python3 benchmark_exact_cpu.py --n-start 5 --n-end 15 --instances-min 20 --instances-max 20
-
-# Key options
---timeout 120              # Timeout per solver per N (default: 60s)
---output results/csv/out.csv  # Output file
---debug                    # Enable debug output
-```
-
-### CPU Benchmark (Modified)
-
-The modified benchmark provides optimized solver configurations:
-- **exact_dp**: Runs only for N ≤ 8 (exact dynamic programming)
-- **ortools_greedy**: Exact mode for N ≤ 8, heuristic mode for N > 8
-- **ortools_gls**: Always runs with 2s timeout (Guided Local Search)
-
-```bash
-# Full benchmark with default N values
-python3 benchmark_exact_cpu_modified.py
-
-# Custom N values
-python3 benchmark_exact_cpu_modified.py --N 5 6 7 8 9 10 12 15 18 20 --instances 10
-
-# Quick test mode (3 instances per N)
-python3 benchmark_exact_cpu_modified.py --N 5 10 15 --quick
-```
-
-### GPU Benchmark
-
-```bash
-# Standard benchmark  
-python3 benchmark_exact_gpu.py --n-start 5 --n-end 15 --instances 50
-
-# Key options
---timeout 300              # Solver timeout (default: 120s)
---output results/csv/out.csv  # Output file
-```
-
-**Requirements:** NVIDIA GPU with CUDA + CuPy (`pip install cupy-cuda12x`)
-
-## 📈 Visualization
-
-```bash
-# Plot CPU results (handles both original and modified CSV formats)
-python3 plot_cpu_benchmark.py --csv results/csv/benchmark_modified_*.csv --output plots/cpu_benchmark.png
-
-# Plot GPU results  
-python3 plot_gpu_benchmark.py results/csv/gpu_benchmark.csv --output plots
-
-# Compare CPU vs GPU
-python3 plot_cpu_gpu_comparison.py \
-    results/csv/cpu_benchmark.csv \
-    results/csv/gpu_benchmark.csv \
-    --output plots/comparison
-```
-
-The `plot_cpu_benchmark.py` script now:
-- Automatically handles both CSV formats (original with 'n_customers' and modified with 'n')
-- Shows visual break between exact and heuristic modes for OR-Tools Greedy (at N=8/9)
-- Displays separate statistics for exact vs heuristic performance
-
-## 🔧 Configuration
-
-Fixed parameters in `config.json`:
-- Vehicle capacity: 30
-- Customer demand: [1, 10] 
-- Coordinates: [0, 100] → normalized to [0, 1]
-
-## 📁 Project Structure
-
-```
-├── benchmark_exact_cpu.py           # Original CPU benchmark
-├── benchmark_exact_cpu_modified.py  # Modified CPU benchmark with optimized configs
-├── benchmark_exact_gpu.py           # GPU benchmark
-├── plot_cpu_benchmark.py            # CPU results visualization (handles both formats)
-├── plot_*.py                        # Other visualization scripts
-├── config.json                      # Fixed parameters
-├── solvers/                         # Solver implementations
-│   ├── exact/
-│   │   ├── exact_dp.py            # Dynamic programming (N≤8)
-│   │   └── ortools_greedy.py      # OR-Tools with exact/heuristic modes
-│   ├── exact_milp.py               # Exact MILP solver
-│   ├── exact_ortools_vrp.py        # OR-Tools metaheuristic
-│   ├── ortools_gls.py              # OR-Tools Guided Local Search
-│   └── heuristic_or.py             # OR-Tools heuristic
-└── results/
-    ├── csv/                        # Benchmark results
-    ├── plots/                      # Visualizations
-    └── logs/                       # Execution logs & MATLAB format
-```
-
-## 🔬 Complete Workflow Example
-
-```bash
-# 1. Run modified CPU benchmark for comprehensive testing
-python3 benchmark_exact_cpu_modified.py --N 5 6 7 8 9 10 12 15 18 20 --instances 10
-
-# 2. Visualize results with mode transitions
-python3 plot_cpu_benchmark.py --csv results/csv/benchmark_modified_*.csv --output plots/cpu_benchmark.png
-
-# 3. Run GPU benchmark for comparison
-python3 benchmark_exact_gpu.py --n-start 5 --n-end 20 --instances 10
-
-# 4. Compare CPU vs GPU performance
-python3 plot_cpu_gpu_comparison.py \
-    results/csv/benchmark_modified_*.csv \
-    results/csv/gpu_benchmark.csv
-```
-
-## 📊 Output Formats
-
-### Modified Benchmark CSV Format
-```csv
-n_customers,instance_id,seed,solver,cost,cpc,time,timeout,failed
-5,1,5000,exact_dp,2.7756,0.5551,0.0248,False,False
-5,1,5000,ortools_greedy,2.7756,0.5551,0.0147,False,False
-5,1,5000,ortools_gls,2.7756,0.5551,2.0031,False,False
-```
-
-### Original Benchmark CSV Format
-```csv
-n_customers,solver,instance_id,status,time,cpc
-5,exact_milp,n5_s5242,success,0.0224,0.3741
-5,exact_ortools_vrp,n5_s5242,success,0.0187,0.3741
-```
-
-### MATLAB Log (CPU only)
-First 5 instances per N are logged in MATLAB format:
-```matlab
-N=5, Instance 1:
-problem_matrix = [0.50 0.65 0.41 0.19 0.24;
-                  0.50 0.66 0.15 0.80 0.81;
-                  0 2 8 3 3];
-Exact (MILP)              0.3741 [0, 1, 4, 3, 5, 2, 0]
-Metaheuristic (OR-Tools)  0.3741 [0, 1, 4, 3, 5, 2, 0]
-```
-
-## 📈 Metrics
-
-- **CPC (Cost Per Customer):** Primary quality metric = Total Cost / N
-- **Solvers:**
-  - Exact DP: Guaranteed optimal (N≤8 only)
-  - OR-Tools Greedy: Exact for N≤8, fast heuristic for N>8
-  - OR-Tools GLS: High-quality solutions with 2s time limit
-  - Exact MILP: Guaranteed optimal (original benchmark)
-  - Metaheuristic (OR-Tools): Near-optimal (original benchmark)
-
-## 🐛 Debugging
-
-```bash
-# Debug mode for original benchmark
-python3 benchmark_exact_cpu.py --n-start 5 --n-end 5 \
-    --instances-min 1 --instances-max 1 --debug
-
-# Quick test for modified benchmark
-python3 benchmark_exact_cpu_modified.py --N 5 6 7 --quick
-
-# GPU debug mode
-python3 benchmark_exact_gpu.py --n-start 5 --n-end 5 \
-    --instances 1 --debug
-```
-
-## ⚙️ Advanced Options
-
-### Modified CPU Benchmark Options
-| Option | Default | Description |
-|--------|---------|-------------|
-| `--N`, `--n-values` | [5,6,7,8,9,10,12,15,18,20] | Problem sizes to test |
-| `--instances` | 10 | Instances per N |
-| `--quick` | False | Quick mode (3 instances) |
-
-### Original CPU Benchmark Options
-| Option | Default | Description |
-|--------|---------|-------------|
-| `--n-start` | 5 | Starting problem size |
-| `--n-end` | 15 | Ending problem size |
-| `--instances-min` | 5 | Min instances per N |
-| `--instances-max` | 20 | Max instances per N |
-| `--timeout` | 60 | Timeout per solver per N (seconds) |
-| `--output` | results/csv/cpu_benchmark.csv | Output file |
-| `--log` | results/logs/benchmark_cpu.log | Log file |
-
-### GPU Benchmark Options
-| Option | Default | Description |
-|--------|---------|-------------|
-| `--n-start` | 5 | Starting problem size |
-| `--n-end` | 20 | Ending problem size |
-| `--instances` | 100 | Instances per size |
-| `--timeout` | 120 | Solver timeout (seconds) |
-| `--output` | results/csv/gpu_benchmark.csv | Output file |
-
-## 📝 Notes
-
-- **Instance Generation:** Identical seeds ensure fair CPU/GPU comparison
-- **Route Format:** All routes include depot (0) at start/end
-- **Solver Transitions:** OR-Tools Greedy switches from exact to heuristic at N>8
-- **Visualization:** plot_cpu_benchmark.py shows visual break at N=8/9 transition
-- **Auto-disable:** Original CPU benchmark disables consistently failing solvers
-- **Incremental Save:** Results saved after each problem size
-- **MATLAB Logs:** Auto-generated for first 5 instances per N (CPU only)
->>>>>>> e64625d6
+## Notes
+- All defaults live in configs/default.yaml; no hidden defaults are allowed in code.
+- Results, plots and virtualenvs are ignored by .gitignore.
+- See docs/problem_spec.md for full details (to be expanded).
 
 ## License
-
-<<<<<<< HEAD
-Research code for academic purposes.
-=======
-For development scripts and additional documentation, see the `misc/` directory.
->>>>>>> e64625d6
+Research code for academic use.